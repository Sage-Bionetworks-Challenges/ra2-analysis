--- conflicted
+++ resolved
@@ -227,21 +227,12 @@
 
 p<-lapply(ens_names, function(x){
   ggplot(data = ensemble.sc2) +
-<<<<<<< HEAD
     geom_point(aes(x = score, y = !!sym(x))) +
     ggtitle(glue::glue("spearman = {cor}"))
-=======
-    geom_boxplot(aes(x = as_factor(score), y = !!sym(x))) +
-    ylim(0,5)
->>>>>>> 95ecaf93
 })
 
 p
 
-<<<<<<< HEAD
-=======
-
->>>>>>> 95ecaf93
 bs_indices.sc2 <- matrix(1:nrow(ensemble.sc2), nrow(ensemble.sc2), N) %>%
   apply(2, sample, replace = T)
 
@@ -275,11 +266,7 @@
 }) %>% 
   as.data.frame()
 
-<<<<<<< HEAD
 ens_names <- c(glue::glue("{colnames(results.sc3)[5]}"), glue::glue("+{colnames(results.sc3)[-1:-5]}"))
-=======
-ens_names <- glue::glue("{1:ncol(ensemble.sc3)}_sc3_ensemble")
->>>>>>> 95ecaf93
 colnames(ensemble.sc3) <- ens_names
 
 ensemble.sc3 <- ensemble.sc3 %>% 
@@ -291,24 +278,14 @@
 ensemble.sc3 <- ensemble.sc3[,c("Patient_ID", "joint", "weight", "score", ens_names)]
 
 p<-lapply(ens_names, function(x){
-<<<<<<< HEAD
   cor <- cor(ensemble.sc3$score, ensemble.sc3[[x]], method = 'spearman') 
   ggplot(data = ensemble.sc3) +
     geom_point(aes(x = score, y = !!sym(x))) +
     ggtitle(glue::glue("spearman = {cor}"))
-=======
-  ggplot(data = ensemble.sc3) +
-    geom_boxplot(aes(x = as_factor(score), y = !!sym(x))) +
-    ylim(0,10)
->>>>>>> 95ecaf93
 })
 
 p
 
-<<<<<<< HEAD
-=======
-
->>>>>>> 95ecaf93
 bs_indices.sc3 <- matrix(1:nrow(ensemble.sc3), nrow(ensemble.sc3), N) %>%
   apply(2, sample, replace = T)
 
@@ -377,8 +354,7 @@
 # }
 ```
 
-<<<<<<< HEAD
-=======
+
 ### Subchallenge 1
 
 ```{r echo=FALSE, message=FALSE}
@@ -397,8 +373,6 @@
 bayes_top.sc3
 ```
 
-
->>>>>>> 95ecaf93
 ---
 
 ## Plot Results
@@ -447,55 +421,8 @@
       ">10, worse" = "#3689FC"),
       name = "Bayes Factor") +
     labs(x="Team", y=paste("Bootstrapped", subchallenge, "Score")) +
-<<<<<<< HEAD
     theme(axis.text.x = element_text(angle = 90, hjust = 1, vjust = 0.5))
   }
-=======
-    theme(axis.text.x = element_text(angle = 90, vjust = 0.5, hjust = 1))
-}
-
-plot_results_path <- function(results, bayes, subchallenge) {
-   first_score <- mean(results[,1])
-  
-  res <- results %>%
-    as_tibble() %>%
-    gather(submission, bs_score) %>%
-    left_join(bayes) %>%
-    group_by(submission) %>% 
-    mutate(mean_score = mean(bs_score)) %>% 
-    ungroup() %>% 
-    mutate(bayes_category=case_when(
-      bayes == 0 ~ "Reference",
-      mean_score < first_score & bayes<=3 ~ "<3, better",
-      mean_score < first_score & bayes>=3 & bayes <10 ~ "3-10, better",
-      mean_score < first_score & bayes>=10 ~ ">10, better",
-      mean_score > first_score & bayes<=3 ~ "<3, worse",
-      mean_score > first_score & bayes>=3 & bayes <10 ~ "3-10, worse",
-      mean_score > first_score & bayes>=10 ~ ">10, worse")) 
-  
-  lvls <- stringr::str_sort(unique(res$submission), numeric = TRUE)
-  res$submission <- factor(res$submission, levels = lvls)
-  
-  ggplot(res, aes(
-      x=submission,
-      y=mean_score
-    )) +
-    geom_line(aes(group = 1)) +
-        geom_point(aes(color = bayes_category)) +
-    theme_bw() +
-    scale_color_manual(values = c(
-      "Reference"="#000000", 
-      '<3, better' = '#AA3F0E', 
-      "3-10, better" = '#E15514', 
-      ">10, better" = "#EF7B45",
-      '<3, worse' = '#024DB6', 
-      "3-10, worse" = '#035EDD', 
-      ">10, worse" = "#3689FC"),
-      name = "Bayes Factor") +
-    labs(x="Team", y=paste("Bootstrapped", subchallenge, "Score")) +
-    theme(axis.text.x = element_text(angle = 90, vjust = 0.5, hjust = 1))
-}
->>>>>>> 95ecaf93
 ```
 
 ### Subchallenge 1
@@ -504,25 +431,18 @@
 
 ```{r echo=TRUE, message=FALSE}
 plot_results(boot.sc1, bayes_top.sc1, "SC1")
-<<<<<<< HEAD
-=======
 plot_results_path(boot.sc1, bayes_top.sc1, "SC1")
 ```
->>>>>>> 95ecaf93
-
-
-<<<<<<< HEAD
-=======
+
+
 ```{r echo=TRUE, message=FALSE}
 plot_results(boot.sc2, bayes_top.sc2, "SC2")
 plot_results_path(boot.sc2, bayes_top.sc2, "SC2")
->>>>>>> 95ecaf93
 ```
 
 If we look at the raw predictions in a beeswarm plot, we see that RYM's predictions seem (on average) to be more conservative than the people that perform better (ie less likely to predict 0s or large values).  It's possible that this is causing the effect that we see in the ensemble. 
 
 ```{r echo=TRUE, message=FALSE}
-<<<<<<< HEAD
 
 original_sc1_plot_data <-results.sc1 %>% 
   pivot_longer(names_to = "model", values_to = "prediction", cols = -c("weight"))
@@ -630,9 +550,4 @@
   rename(bayes = value)
 
 plot_results(boot.sc1, bayes_top.sc1, "SC1")
-```
-=======
-plot_results(boot.sc3, bayes_top.sc3, "SC3")
-plot_results_path(boot.sc3, bayes_top.sc3, "SC3")
-```
->>>>>>> 95ecaf93
+```